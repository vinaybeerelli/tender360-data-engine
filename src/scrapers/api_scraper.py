--- conflicted
+++ resolved
@@ -5,12 +5,10 @@
 
 from typing import List, Dict, Optional
 import requests
-<<<<<<< HEAD
 import re
 
 from .base_scraper import BaseScraper
 from config.constants import API_HEADERS, API_PAYLOAD, TENDER_LIST_API, TENDER_LIST_PAGE
-=======
 from requests.exceptions import RequestException, Timeout, ConnectionError
 
 from .base_scraper import BaseScraper
@@ -20,7 +18,6 @@
     TENDER_LIST_API,
     TENDER_LIST_PAGE
 )
->>>>>>> be1cdfcd
 from config.settings import Settings
 from src.utils.logger import log
 from src.utils.helpers import retry
@@ -46,11 +43,8 @@
 from src.utils.logger import log
 from src.utils.helpers import retry
 from src.utils.helpers import retry, random_delay
-<<<<<<< HEAD
 from src.utils.exceptions import ScraperException, NetworkException
-=======
 from src.utils.exceptions import ScraperException
->>>>>>> be1cdfcd
 
 
 class APIScraper(BaseScraper):
@@ -67,10 +61,7 @@
         self.session = None
         self._establish_session()
 
-<<<<<<< HEAD
-=======
     @retry(max_attempts=3, backoff_factor=2, exceptions=(RequestException,))
->>>>>>> be1cdfcd
     def _establish_session(self):
         """
         Establish session by visiting main page to get cookies.
@@ -118,7 +109,6 @@
         """
         log.info("Establishing session...")
         self.session = requests.Session()
-<<<<<<< HEAD
 
         # Visit main page to get JSESSIONID cookie
         try:
@@ -158,7 +148,6 @@
             log.error(f"Failed to establish session: {e}")
             raise NetworkException(f"Session establishment failed: {e}")
 
-=======
         
         # Visit main page to get JSESSIONID cookie
         try:
@@ -204,7 +193,6 @@
         # response = self.session.get(BASE_URL + "/TenderDetailsHome.html", headers=API_HEADERS)
         pass
     
->>>>>>> be1cdfcd
     @retry(max_attempts=3)
     def scrape_tender_list(self, limit: Optional[int] = None) -> List[Dict]:
         """
@@ -220,7 +208,6 @@
             ScraperException: If scraping fails after retries
             NetworkException: If network operation fails
         """
-<<<<<<< HEAD
         log.info(f"Scraping tender list (limit={limit})...")
 
         if not self.session:
@@ -301,7 +288,6 @@
             log.error(f"Unexpected error during scraping: {e}")
             raise ScraperException(f"Scraping failed: {e}")
 
-=======
         log.info(f"Scraping tender list (limit={limit})...")
 
         try:
@@ -582,7 +568,6 @@
         
         return params
     
->>>>>>> be1cdfcd
     def scrape_tender_details(self, tender_id: str) -> Dict:
         """
         Scrape detailed information for a tender.
@@ -729,7 +714,6 @@
             # Don't raise exception during cleanup
         return []
 
-<<<<<<< HEAD
     def _parse_tender_row(self, row: List) -> Optional[Dict]:
         """
         Parse a tender row from API response.
@@ -850,11 +834,6 @@
         """Clean up session."""
         if self.session:
             self.session.close()
-=======
-    def cleanup(self):
-        """Clean up session."""
-        if self.session:
-            self.session.close()
 
     def _parse_tender_row(self, row: List) -> Dict:
         """
@@ -897,5 +876,4 @@
                     tender['tender_ref'] = match.group(1)
                     tender['tender_ref2'] = match.group(2)
 
-        return tender
->>>>>>> be1cdfcd
+        return tender