--- conflicted
+++ resolved
@@ -24,12 +24,9 @@
 )
 from config.settings import Settings
 from src.utils.logger import log
-<<<<<<< HEAD
 from src.utils.helpers import retry
-=======
 from src.utils.helpers import retry, random_delay
 from src.utils.exceptions import ScraperException
->>>>>>> ef3d291b
 
 
 class APIScraper(BaseScraper):
@@ -57,7 +54,6 @@
         self.session = requests.Session()
 
         # Visit main page to get JSESSIONID cookie
-<<<<<<< HEAD
         main_page_url = self.settings.BASE_URL + "/TenderDetailsHome.html"
         try:
             response = self.session.get(main_page_url, timeout=self.settings.REQUEST_TIMEOUT)
@@ -67,12 +63,10 @@
             log.error(f"Failed to establish session: {e}")
             raise
 
-=======
         # NOTE: When implementing, use API_HEADERS which includes X-Requested-With: XMLHttpRequest
         # response = self.session.get(BASE_URL + "/TenderDetailsHome.html", headers=API_HEADERS)
         pass
     
->>>>>>> ef3d291b
     @retry(max_attempts=3)
     def scrape_tender_list(self, limit: Optional[int] = None) -> List[Dict]:
         """
@@ -87,7 +81,6 @@
         Raises:
             ScraperException: If scraping fails
         """
-<<<<<<< HEAD
         from src.utils.exceptions import ScraperException
 
         log.info(f"Scraping tender list (limit={limit})...")
@@ -142,7 +135,6 @@
             log.error(f"Failed to scrape tender list: {e}")
             raise ScraperException(f"Scraping failed: {e}")
 
-=======
         log.info(f"Scraping tender list (limit={limit})...")
         
         # This will be implemented to:
@@ -329,7 +321,6 @@
         
         return params
     
->>>>>>> ef3d291b
     def scrape_tender_details(self, tender_id: str) -> Dict:
         """
         Scrape detailed information for a tender.
