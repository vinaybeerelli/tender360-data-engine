"""
Constants and URL patterns for Tender Scraper Engine
"""

# URL Endpoints
TENDER_LIST_PAGE = "/TenderDetailsHome.html"
TENDER_LIST_API = "/TenderDetailsHomeJson.html"
TENDER_DETAIL_PAGE = "/ViewDetailTenderDetail.html"

# Table selectors
TABLE_ID = "pagetable13"
TABLE_ROW_SELECTOR = "tbody tr"

# Tender fields mapping (from API/table columns)
TENDER_FIELDS = {
    "department": 0,
    "notice_number": 1,
    "category": 2,
    "work_name": 3,
    "tender_value": 4,
    "published_date": 5,
    "bid_start_date": 6,
    "bid_close_date": 7,
    "tender_id": 8,
    "actions": 9,
}

# HTTP Headers for API scraping
# Complete headers captured from browser DevTools for AJAX requests
# These headers mimic a real browser to avoid 403 Forbidden errors
API_HEADERS = {
    "Accept": "application/json, text/javascript, */*; q=0.01",
    "Accept-Encoding": "gzip, deflate, br",
    "Accept-Language": "en-US,en;q=0.9",
    "Connection": "keep-alive",
    "Content-Type": "application/x-www-form-urlencoded; charset=UTF-8",
    "Host": "tender.telangana.gov.in",
    "Origin": "https://tender.telangana.gov.in",
    "Referer": "https://tender.telangana.gov.in/TenderDetailsHome.html",
    "Sec-Fetch-Dest": "empty",
    "Sec-Fetch-Mode": "cors",
    "Sec-Fetch-Site": "same-origin",
    "User-Agent": "Mozilla/5.0 (Macintosh; Intel Mac OS X 10_15_7) AppleWebKit/537.36 (KHTML, like Gecko) Chrome/120.0.0.0 Safari/537.36",
    "X-Requested-With": "XMLHttpRequest",
    "sec-ch-ua": '"Not_A Brand";v="8", "Chromium";v="120", "Google Chrome";v="120"',
    "sec-ch-ua-mobile": "?0",
    "sec-ch-ua-platform": '"macOS"',
}

# HTTP Headers for document downloads
DOWNLOAD_HEADERS = {
    "Accept": "*/*",
    "Accept-Encoding": "gzip, deflate, br",
    "Accept-Language": "en-US,en;q=0.9",
    "Referer": "https://tender.telangana.gov.in/",
    "X-Requested-With": "XMLHttpRequest",
    "User-Agent": "Mozilla/5.0 (Macintosh; Intel Mac OS X 10_15_7) AppleWebKit/537.36 (KHTML, like Gecko) Chrome/120.0.0.0 Safari/537.36",
}

# API Request payload (default parameters)
# DataTables server-side processing parameters (60 total)
# - Base parameters (10): control pagination, sorting, searching
# - Column-specific parameters (50): 5 params × 10 columns
API_PAYLOAD = {
    # Drawing counter - used by DataTables to ensure AJAX responses match requests
    "sEcho": "1",
    
    # Column configuration
    "iColumns": "10",
    "sColumns": "department,notice_number,category,work_name,tender_value,published_date,bid_start_date,bid_close_date,tender_id,actions",
    
    # Pagination
    "iDisplayStart": "0",
    "iDisplayLength": "10",
    
    # Column 0: department
    "mDataProp_0": "0",
    "sSearch_0": "",
    "bRegex_0": "false",
    "bSearchable_0": "true",
    "bSortable_0": "true",
    
    # Column 1: notice_number
    "mDataProp_1": "1",
    "sSearch_1": "",
    "bRegex_1": "false",
    "bSearchable_1": "true",
    "bSortable_1": "true",
    
    # Column 2: category
    "mDataProp_2": "2",
    "sSearch_2": "",
    "bRegex_2": "false",
    "bSearchable_2": "true",
    "bSortable_2": "true",
    
    # Column 3: work_name
    "mDataProp_3": "3",
    "sSearch_3": "",
    "bRegex_3": "false",
    "bSearchable_3": "true",
    "bSortable_3": "true",
    
    # Column 4: tender_value
    "mDataProp_4": "4",
    "sSearch_4": "",
    "bRegex_4": "false",
    "bSearchable_4": "true",
    "bSortable_4": "true",
    
    # Column 5: published_date
    "mDataProp_5": "5",
    "sSearch_5": "",
    "bRegex_5": "false",
    "bSearchable_5": "true",
    "bSortable_5": "true",
    
    # Column 6: bid_start_date
    "mDataProp_6": "6",
    "sSearch_6": "",
    "bRegex_6": "false",
    "bSearchable_6": "true",
    "bSortable_6": "true",
    
    # Column 7: bid_close_date
    "mDataProp_7": "7",
    "sSearch_7": "",
    "bRegex_7": "false",
    "bSearchable_7": "true",
    "bSortable_7": "true",
    
    # Column 8: tender_id (not sortable)
    "mDataProp_8": "8",
    "sSearch_8": "",
    "bRegex_8": "false",
    "bSearchable_8": "true",
    "bSortable_8": "false",
    
    # Column 9: actions (not sortable)
    "mDataProp_9": "9",
    "sSearch_9": "",
    "bRegex_9": "false",
    "bSearchable_9": "true",
    "bSortable_9": "false",
    
    # Global search
    "sSearch": "",
    "bRegex": "false",
    
    # Sorting configuration
    "iSortCol_0": "0",
    "sSortDir_0": "asc",
    "iSortingCols": "1",
}

# Regex patterns for document parsing
PATTERNS = {
    "emd": r"EMD[:\s]*(?:Rs\.?|INR)?[\s]*([0-9,]+(?:\.[0-9]{2})?)",
    "tender_fee": r"Tender[:\s]+Fee[:\s]*(?:Rs\.?|INR)?[\s]*([0-9,]+(?:\.[0-9]{2})?)",
    "estimated_cost": r"Estimated[:\s]+Cost[:\s]*(?:Rs\.?|INR)?[\s]*([0-9,]+(?:\.[0-9]{2})?)",
    "date": r"(\d{1,2}[-/]\d{1,2}[-/]\d{2,4})",
}

# File type extensions
DOCUMENT_TYPES = {
    "pdf": [".pdf"],
    "excel": [".xls", ".xlsx"],
    "word": [".doc", ".docx"],
}

# Status codes
STATUS = {
    "pending": "PENDING",
    "in_progress": "IN_PROGRESS",
    "completed": "COMPLETED",
    "failed": "FAILED",
    "downloading": "DOWNLOADING",
    "downloaded": "DOWNLOADED",
    "parsing": "PARSING",
    "parsed": "PARSED",
<<<<<<< HEAD
}

# Retry configuration
RETRY_CONFIG = {
    "max_attempts": 3,
    "backoff_factor": 2,
    "timeout": 30,
}

# HTTP Status codes for retry
RETRY_STATUS_CODES = [408, 429, 500, 502, 503, 504]
=======
}
>>>>>>> 138601a8
<|MERGE_RESOLUTION|>--- conflicted
+++ resolved
@@ -178,7 +178,6 @@
     "downloaded": "DOWNLOADED",
     "parsing": "PARSING",
     "parsed": "PARSED",
-<<<<<<< HEAD
 }
 
 # Retry configuration
@@ -189,7 +188,4 @@
 }
 
 # HTTP Status codes for retry
-RETRY_STATUS_CODES = [408, 429, 500, 502, 503, 504]
-=======
-}
->>>>>>> 138601a8
+RETRY_STATUS_CODES = [408, 429, 500, 502, 503, 504]