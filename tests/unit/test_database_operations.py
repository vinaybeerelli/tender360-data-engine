"""
Unit tests for database CRUD operations.

Tests for database operations defined in src/database/operations.py.
"""

import pytest
from datetime import datetime
from sqlalchemy import create_engine
from sqlalchemy.orm import sessionmaker

from src.database.models import (
    Tender,
    TenderDetail,
    Document,
    ExtractedField,
    ScrapeLog,
)
from src.database.connection import Base
from src.database.operations import (
<<<<<<< HEAD
    create_tender,
    get_tender,
    update_tender,
    save_tender_details,
    save_document,
    get_pending_downloads,
    save_extracted_field,
    log_scrape_run,
    get_tenders_by_department,
    get_tenders_by_date_range,
    get_documents_by_status,
    get_extracted_fields_by_tender,
    get_scrape_logs_by_status,
=======
    create_tender, get_tender, update_tender, delete_tender, list_tenders,
    save_tender_details, get_tender_details, update_tender_details, delete_tender_details,
    save_document, get_document, update_document, delete_document, 
    get_pending_downloads, list_documents,
    save_extracted_field, get_extracted_field, update_extracted_field, 
    delete_extracted_field, list_extracted_fields,
    log_scrape_run, get_scrape_log, update_scrape_log, 
    delete_scrape_log, list_scrape_logs
>>>>>>> 38f8d431
)
from src.utils.exceptions import DatabaseException


@pytest.fixture
def db_session():
    """Create in-memory database session for testing."""
    engine = create_engine("sqlite:///:memory:")
    Base.metadata.create_all(engine)
    Session = sessionmaker(bind=engine)
    session = Session()
    yield session
    session.close()


class TestTenderOperations:
    """Tests for tender CRUD operations."""

    def test_create_tender_success(self, db_session):
        """Test successful tender creation."""
        tender_data = {
            "tender_id": "TEST001",
            "department": "Test Department",
            "work_name": "Test Work",
            "tender_value": "100000",
            "published_date": "2024-01-01",
        }

        tender = create_tender(db_session, tender_data)

        assert tender is not None
        assert tender.id is not None
        assert tender.tender_id == "TEST001"
        assert tender.department == "Test Department"

    def test_create_tender_duplicate(self, db_session):
        """Test creating duplicate tender raises exception."""
        tender_data = {"tender_id": "TEST001", "work_name": "Test Work"}

        create_tender(db_session, tender_data)

        with pytest.raises(DatabaseException):
            create_tender(db_session, tender_data)

    def test_get_tender_exists(self, db_session):
        """Test getting an existing tender."""
        tender_data = {"tender_id": "TEST001", "work_name": "Test Work"}
        create_tender(db_session, tender_data)

        tender = get_tender(db_session, "TEST001")

        assert tender is not None
        assert tender.tender_id == "TEST001"

    def test_get_tender_not_exists(self, db_session):
        """Test getting a non-existent tender returns None."""
        tender = get_tender(db_session, "NONEXISTENT")
        assert tender is None

    def test_update_tender_success(self, db_session):
        """Test successful tender update."""
        tender_data = {
            "tender_id": "TEST001",
            "work_name": "Original Work",
            "tender_value": "100000",
        }
        create_tender(db_session, tender_data)

        update_data = {"work_name": "Updated Work", "tender_value": "150000"}
        updated_tender = update_tender(db_session, "TEST001", update_data)

        assert updated_tender.work_name == "Updated Work"
        assert updated_tender.tender_value == "150000"

    def test_update_tender_not_exists(self, db_session):
        """Test updating non-existent tender raises exception."""
        update_data = {"work_name": "Updated Work"}

        with pytest.raises(DatabaseException):
            update_tender(db_session, "NONEXISTENT", update_data)


class TestTenderDetailOperations:
    """Tests for tender detail operations."""

    def test_save_tender_details_success(self, db_session):
        """Test successful tender detail creation."""
        # Create parent tender first
        tender_data = {"tender_id": "TEST001", "work_name": "Test Work"}
        create_tender(db_session, tender_data)

        details_data = {
            "eligibility": "Test eligibility",
            "general_terms": "Test general terms",
            "legal_terms": "Test legal terms",
        }

        details = save_tender_details(db_session, "TEST001", details_data)

        assert details is not None
        assert details.tender_id == "TEST001"
        assert details.eligibility == "Test eligibility"

    def test_save_tender_details_without_parent(self, db_session):
        """Test saving details without parent tender succeeds but creates orphan record."""
        details_data = {"eligibility": "Test eligibility"}

        # SQLite doesn't enforce foreign keys by default, so this succeeds
        details = save_tender_details(db_session, "NONEXISTENT", details_data)

        assert details is not None
        assert details.tender_id == "NONEXISTENT"
        # This creates an orphan record, but doesn't fail


class TestDocumentOperations:
    """Tests for document operations."""

    def test_save_document_success(self, db_session):
        """Test successful document creation."""
        # Create parent tender first
        tender_data = {"tender_id": "TEST001", "work_name": "Test Work"}
        create_tender(db_session, tender_data)

        document_data = {
            "filename": "test.pdf",
            "file_path": "/data/downloads/test.pdf",
            "file_type": "pdf",
            "file_size": 12345,
            "download_url": "http://example.com/test.pdf",
            "download_status": "PENDING",
        }

        document = save_document(db_session, "TEST001", document_data)

        assert document is not None
        assert document.tender_id == "TEST001"
        assert document.filename == "test.pdf"
        assert document.download_status == "PENDING"

    def test_save_document_without_parent(self, db_session):
        """Test saving document without parent tender succeeds but creates orphan record."""
        document_data = {"filename": "test.pdf"}

        # SQLite doesn't enforce foreign keys by default, so this succeeds
        document = save_document(db_session, "NONEXISTENT", document_data)

        assert document is not None
        assert document.tender_id == "NONEXISTENT"
        # This creates an orphan record, but doesn't fail

    def test_get_pending_downloads(self, db_session):
        """Test getting documents with pending status."""
        # Create parent tender
        tender_data = {"tender_id": "TEST001", "work_name": "Test Work"}
        create_tender(db_session, tender_data)

        # Create documents with different statuses
        doc1_data = {"filename": "doc1.pdf", "download_status": "PENDING"}
        doc2_data = {"filename": "doc2.pdf", "download_status": "DOWNLOADED"}
        doc3_data = {"filename": "doc3.pdf", "download_status": "PENDING"}

        save_document(db_session, "TEST001", doc1_data)
        save_document(db_session, "TEST001", doc2_data)
        save_document(db_session, "TEST001", doc3_data)

        pending = get_pending_downloads(db_session)

        assert len(pending) == 2
        assert all(doc.download_status == "PENDING" for doc in pending)


class TestExtractedFieldOperations:
    """Tests for extracted field operations."""

    def test_save_extracted_field_success(self, db_session):
        """Test successful extracted field creation."""
        # Create parent tender and document
        tender_data = {"tender_id": "TEST001", "work_name": "Test Work"}
        tender = create_tender(db_session, tender_data)

        document_data = {"filename": "test.pdf"}
        document = save_document(db_session, "TEST001", document_data)

        field_data = {
            "field_name": "emd",
            "field_value": "50000",
            "field_type": "currency",
            "extraction_method": "regex",
        }

        field = save_extracted_field(db_session, "TEST001", document.id, field_data)

        assert field is not None
        assert field.tender_id == "TEST001"
        assert field.document_id == document.id
        assert field.field_name == "emd"
        assert field.field_value == "50000"

    def test_save_extracted_field_without_parent(self, db_session):
        """Test saving field without parent succeeds but creates orphan record."""
        field_data = {"field_name": "emd", "field_value": "50000"}

        # SQLite doesn't enforce foreign keys by default, so this succeeds
        field = save_extracted_field(db_session, "NONEXISTENT", 999, field_data)

        assert field is not None
        assert field.tender_id == "NONEXISTENT"
        # This creates an orphan record, but doesn't fail


class TestScrapeLogOperations:
    """Tests for scrape log operations."""

    def test_log_scrape_run_success(self, db_session):
        """Test successful scrape log creation."""
        log_data = {
            "method": "api",
            "tenders_found": 100,
            "tenders_scraped": 95,
            "errors": 5,
            "status": "SUCCESS",
            "notes": "Test scraping session",
        }

        log = log_scrape_run(db_session, log_data)

        assert log is not None
        assert log.method == "api"
        assert log.tenders_found == 100
        assert log.tenders_scraped == 95
        assert log.status == "SUCCESS"

    def test_log_scrape_run_with_defaults(self, db_session):
        """Test scrape log creation with minimal data."""
        log_data = {"method": "selenium", "tenders_found": 50, "tenders_scraped": 48}

        log = log_scrape_run(db_session, log_data)

        assert log is not None
        assert log.method == "selenium"
        assert log.run_date is not None


class TestOperationsIntegration:
    """Integration tests for database operations."""

    def test_complete_workflow(self, db_session):
        """Test complete workflow from tender creation to field extraction."""
        # Step 1: Create tender
        tender_data = {
            "tender_id": "INTG001",
            "department": "Integration Test Dept",
            "work_name": "Integration Test Work",
            "tender_value": "500000",
            "published_date": "2024-01-01",
            "bid_close_date": "2024-01-31",
        }
        tender = create_tender(db_session, tender_data)
        assert tender.tender_id == "INTG001"

        # Step 2: Save tender details
        details_data = {
            "eligibility": "Integration test eligibility",
            "general_terms": "Integration test general terms",
        }
        details = save_tender_details(db_session, "INTG001", details_data)
        assert details.tender_id == "INTG001"

        # Step 3: Save documents
        doc1_data = {
            "filename": "intg_doc1.pdf",
            "file_type": "pdf",
            "download_status": "PENDING",
        }
        doc2_data = {
            "filename": "intg_doc2.xlsx",
            "file_type": "xlsx",
            "download_status": "DOWNLOADED",
        }
        doc1 = save_document(db_session, "INTG001", doc1_data)
        doc2 = save_document(db_session, "INTG001", doc2_data)
        assert doc1.tender_id == "INTG001"
        assert doc2.tender_id == "INTG001"

        # Step 4: Save extracted fields
        field1_data = {
            "field_name": "emd",
            "field_value": "50000",
            "field_type": "currency",
        }
        field2_data = {
            "field_name": "tender_fee",
            "field_value": "1000",
            "field_type": "currency",
        }
        field1 = save_extracted_field(db_session, "INTG001", doc1.id, field1_data)
        field2 = save_extracted_field(db_session, "INTG001", doc2.id, field2_data)
        assert field1.tender_id == "INTG001"
        assert field2.tender_id == "INTG001"

        # Step 5: Log scraping session
        log_data = {
            "method": "hybrid",
            "tenders_found": 1,
            "tenders_scraped": 1,
            "errors": 0,
            "status": "SUCCESS",
        }
        log = log_scrape_run(db_session, log_data)
        assert log.status == "SUCCESS"

        # Step 6: Verify relationships
        retrieved_tender = get_tender(db_session, "INTG001")
        assert retrieved_tender is not None
        assert retrieved_tender.details is not None
        assert len(retrieved_tender.documents) == 2
        assert len(retrieved_tender.extracted_fields) == 2

        # Step 7: Update tender
        update_data = {"tender_value": "600000"}
        updated_tender = update_tender(db_session, "INTG001", update_data)
        assert updated_tender.tender_value == "600000"

        # Step 8: Get pending downloads
        pending = get_pending_downloads(db_session)
        assert len(pending) == 1
        assert pending[0].filename == "intg_doc1.pdf"


<<<<<<< HEAD
class TestQueryOperations:
    """Tests for additional query operations."""

    def test_get_tenders_by_department(self, db_session):
        """Test querying tenders by department."""
        # Create tenders for different departments
        dept1_tender1 = {
            "tender_id": "DEPT1-001",
            "department": "Public Works",
            "work_name": "Road Work",
        }
        dept1_tender2 = {
            "tender_id": "DEPT1-002",
            "department": "Public Works",
            "work_name": "Bridge Work",
        }
        dept2_tender = {
            "tender_id": "DEPT2-001",
            "department": "Water Resources",
            "work_name": "Dam Work",
        }

        create_tender(db_session, dept1_tender1)
        create_tender(db_session, dept1_tender2)
        create_tender(db_session, dept2_tender)

        # Query tenders by department
        public_works_tenders = get_tenders_by_department(db_session, "Public Works")
        water_resources_tenders = get_tenders_by_department(
            db_session, "Water Resources"
        )

        assert len(public_works_tenders) == 2
        assert len(water_resources_tenders) == 1
        assert all(t.department == "Public Works" for t in public_works_tenders)
        assert water_resources_tenders[0].work_name == "Dam Work"

    def test_get_tenders_by_date_range(self, db_session):
        """Test querying tenders by date range."""
        # Create tenders with different published dates
        tender1 = {
            "tender_id": "DATE-001",
            "work_name": "Work 1",
            "published_date": "2024-01-15",
        }
        tender2 = {
            "tender_id": "DATE-002",
            "work_name": "Work 2",
            "published_date": "2024-02-15",
        }
        tender3 = {
            "tender_id": "DATE-003",
            "work_name": "Work 3",
            "published_date": "2024-03-15",
        }
        tender4 = {
            "tender_id": "DATE-004",
            "work_name": "Work 4",
            "published_date": "2024-04-15",
        }

        create_tender(db_session, tender1)
        create_tender(db_session, tender2)
        create_tender(db_session, tender3)
        create_tender(db_session, tender4)

        # Query tenders in date range
        jan_to_feb = get_tenders_by_date_range(db_session, "2024-01-01", "2024-02-28")
        feb_to_mar = get_tenders_by_date_range(db_session, "2024-02-01", "2024-03-31")
        all_dates = get_tenders_by_date_range(db_session, "2024-01-01", "2024-12-31")

        assert len(jan_to_feb) == 2
        assert len(feb_to_mar) == 2
        assert len(all_dates) == 4
        assert jan_to_feb[0].tender_id in ["DATE-001", "DATE-002"]

    def test_get_documents_by_status(self, db_session):
        """Test querying documents by status."""
        # Create parent tender
        tender_data = {"tender_id": "DOC-TEST-001", "work_name": "Document Test"}
        create_tender(db_session, tender_data)

        # Create documents with different statuses
        doc1 = {"filename": "doc1.pdf", "download_status": "PENDING"}
        doc2 = {"filename": "doc2.pdf", "download_status": "DOWNLOADED"}
        doc3 = {"filename": "doc3.pdf", "download_status": "PENDING"}
        doc4 = {"filename": "doc4.pdf", "download_status": "FAILED"}

        save_document(db_session, "DOC-TEST-001", doc1)
        save_document(db_session, "DOC-TEST-001", doc2)
        save_document(db_session, "DOC-TEST-001", doc3)
        save_document(db_session, "DOC-TEST-001", doc4)

        # Query documents by status
        pending_docs = get_documents_by_status(db_session, "PENDING")
        downloaded_docs = get_documents_by_status(db_session, "DOWNLOADED")
        failed_docs = get_documents_by_status(db_session, "FAILED")

        assert len(pending_docs) == 2
        assert len(downloaded_docs) == 1
        assert len(failed_docs) == 1
        assert all(doc.download_status == "PENDING" for doc in pending_docs)

    def test_get_extracted_fields_by_tender(self, db_session):
        """Test querying extracted fields by tender ID."""
        # Create tenders and documents
        tender1_data = {"tender_id": "FIELD-001", "work_name": "Field Test 1"}
        tender2_data = {"tender_id": "FIELD-002", "work_name": "Field Test 2"}
        tender1 = create_tender(db_session, tender1_data)
        tender2 = create_tender(db_session, tender2_data)

        doc1 = save_document(db_session, "FIELD-001", {"filename": "doc1.pdf"})
        doc2 = save_document(db_session, "FIELD-002", {"filename": "doc2.pdf"})

        # Create extracted fields
        field1 = {"field_name": "emd", "field_value": "10000"}
        field2 = {"field_name": "tender_fee", "field_value": "500"}
        field3 = {"field_name": "emd", "field_value": "20000"}

        save_extracted_field(db_session, "FIELD-001", doc1.id, field1)
        save_extracted_field(db_session, "FIELD-001", doc1.id, field2)
        save_extracted_field(db_session, "FIELD-002", doc2.id, field3)

        # Query extracted fields by tender
        tender1_fields = get_extracted_fields_by_tender(db_session, "FIELD-001")
        tender2_fields = get_extracted_fields_by_tender(db_session, "FIELD-002")

        assert len(tender1_fields) == 2
        assert len(tender2_fields) == 1
        assert all(f.tender_id == "FIELD-001" for f in tender1_fields)
        field_names = [f.field_name for f in tender1_fields]
        assert "emd" in field_names
        assert "tender_fee" in field_names

    def test_get_scrape_logs_by_status(self, db_session):
        """Test querying scrape logs by status."""
        # Create scrape logs with different statuses
        log1 = {
            "method": "api",
            "tenders_found": 100,
            "tenders_scraped": 100,
            "status": "SUCCESS",
        }
        log2 = {
            "method": "selenium",
            "tenders_found": 50,
            "tenders_scraped": 45,
            "status": "PARTIAL",
        }
        log3 = {
            "method": "api",
            "tenders_found": 200,
            "tenders_scraped": 200,
            "status": "SUCCESS",
        }
        log4 = {
            "method": "hybrid",
            "tenders_found": 30,
            "tenders_scraped": 0,
            "status": "FAILED",
        }

        log_scrape_run(db_session, log1)
        log_scrape_run(db_session, log2)
        log_scrape_run(db_session, log3)
        log_scrape_run(db_session, log4)

        # Query logs by status
        success_logs = get_scrape_logs_by_status(db_session, "SUCCESS")
        partial_logs = get_scrape_logs_by_status(db_session, "PARTIAL")
        failed_logs = get_scrape_logs_by_status(db_session, "FAILED")

        assert len(success_logs) == 2
        assert len(partial_logs) == 1
        assert len(failed_logs) == 1
        assert all(log.status == "SUCCESS" for log in success_logs)
        assert partial_logs[0].tenders_scraped == 45

    def test_query_with_empty_results(self, db_session):
        """Test queries that return no results."""
        # Query non-existent department
        no_dept = get_tenders_by_department(db_session, "Nonexistent Department")
        assert len(no_dept) == 0

        # Query date range with no tenders
        no_dates = get_tenders_by_date_range(db_session, "2025-01-01", "2025-12-31")
        assert len(no_dates) == 0

        # Query status with no documents
        no_docs = get_documents_by_status(db_session, "ARCHIVED")
        assert len(no_docs) == 0

        # Query non-existent tender fields
        no_fields = get_extracted_fields_by_tender(db_session, "NONEXISTENT")
        assert len(no_fields) == 0

        # Query status with no logs
        no_logs = get_scrape_logs_by_status(db_session, "CANCELLED")
        assert len(no_logs) == 0
=======
class TestAdditionalReadOperations:
    """Tests for additional READ operations."""
    
    def test_list_tenders(self, db_session):
        """Test listing tenders with pagination."""
        # Create multiple tenders
        for i in range(5):
            tender_data = {
                "tender_id": f"LIST{i:03d}",
                "department": "Test Department",
                "work_name": f"Test Work {i}"
            }
            create_tender(db_session, tender_data)
        
        # Test without filters
        all_tenders = list_tenders(db_session)
        assert len(all_tenders) == 5
        
        # Test with pagination
        page1 = list_tenders(db_session, skip=0, limit=2)
        assert len(page1) == 2
        
        page2 = list_tenders(db_session, skip=2, limit=2)
        assert len(page2) == 2
    
    def test_list_tenders_with_filters(self, db_session):
        """Test listing tenders with filters."""
        # Create tenders with different departments
        create_tender(db_session, {
            "tender_id": "DEPT001",
            "department": "Engineering",
            "category": "Civil",
            "work_name": "Work 1"
        })
        create_tender(db_session, {
            "tender_id": "DEPT002",
            "department": "Health",
            "category": "Medical",
            "work_name": "Work 2"
        })
        create_tender(db_session, {
            "tender_id": "DEPT003",
            "department": "Engineering",
            "category": "Electrical",
            "work_name": "Work 3"
        })
        
        # Filter by department
        eng_tenders = list_tenders(db_session, department="Engineering")
        assert len(eng_tenders) == 2
        
        # Filter by category
        civil_tenders = list_tenders(db_session, category="Civil")
        assert len(civil_tenders) == 1
    
    def test_get_tender_details(self, db_session):
        """Test getting tender details."""
        # Create tender and details
        create_tender(db_session, {"tender_id": "TD001", "work_name": "Test"})
        save_tender_details(db_session, "TD001", {"eligibility": "Test eligibility"})
        
        # Get details
        details = get_tender_details(db_session, "TD001")
        assert details is not None
        assert details.tender_id == "TD001"
        assert details.eligibility == "Test eligibility"
        
        # Non-existent details
        none_details = get_tender_details(db_session, "NONEXISTENT")
        assert none_details is None
    
    def test_get_document(self, db_session):
        """Test getting document by ID."""
        create_tender(db_session, {"tender_id": "DOC001", "work_name": "Test"})
        document = save_document(db_session, "DOC001", {"filename": "test.pdf"})
        
        # Get document
        retrieved = get_document(db_session, document.id)
        assert retrieved is not None
        assert retrieved.filename == "test.pdf"
        
        # Non-existent document
        none_doc = get_document(db_session, 99999)
        assert none_doc is None
    
    def test_list_documents(self, db_session):
        """Test listing documents with filters."""
        # Create tenders and documents
        create_tender(db_session, {"tender_id": "T001", "work_name": "Test 1"})
        create_tender(db_session, {"tender_id": "T002", "work_name": "Test 2"})
        
        save_document(db_session, "T001", {"filename": "doc1.pdf", "download_status": "PENDING"})
        save_document(db_session, "T001", {"filename": "doc2.pdf", "download_status": "DOWNLOADED"})
        save_document(db_session, "T002", {"filename": "doc3.pdf", "download_status": "PENDING"})
        
        # List all documents
        all_docs = list_documents(db_session)
        assert len(all_docs) == 3
        
        # Filter by tender_id
        t001_docs = list_documents(db_session, tender_id="T001")
        assert len(t001_docs) == 2
        
        # Filter by status
        pending_docs = list_documents(db_session, status="PENDING")
        assert len(pending_docs) == 2
        
        # Filter by both
        t001_pending = list_documents(db_session, tender_id="T001", status="PENDING")
        assert len(t001_pending) == 1
    
    def test_get_extracted_field(self, db_session):
        """Test getting extracted field by ID."""
        create_tender(db_session, {"tender_id": "EF001", "work_name": "Test"})
        doc = save_document(db_session, "EF001", {"filename": "test.pdf"})
        field = save_extracted_field(db_session, "EF001", doc.id, {
            "field_name": "emd",
            "field_value": "50000"
        })
        
        # Get field
        retrieved = get_extracted_field(db_session, field.id)
        assert retrieved is not None
        assert retrieved.field_name == "emd"
        
        # Non-existent field
        none_field = get_extracted_field(db_session, 99999)
        assert none_field is None
    
    def test_list_extracted_fields(self, db_session):
        """Test listing extracted fields with filters."""
        # Create tender and documents
        create_tender(db_session, {"tender_id": "LEF001", "work_name": "Test"})
        doc1 = save_document(db_session, "LEF001", {"filename": "doc1.pdf"})
        doc2 = save_document(db_session, "LEF001", {"filename": "doc2.pdf"})
        
        # Create extracted fields
        save_extracted_field(db_session, "LEF001", doc1.id, {
            "field_name": "emd", "field_value": "50000"
        })
        save_extracted_field(db_session, "LEF001", doc1.id, {
            "field_name": "tender_fee", "field_value": "1000"
        })
        save_extracted_field(db_session, "LEF001", doc2.id, {
            "field_name": "emd", "field_value": "60000"
        })
        
        # List all fields
        all_fields = list_extracted_fields(db_session)
        assert len(all_fields) == 3
        
        # Filter by tender_id
        tender_fields = list_extracted_fields(db_session, tender_id="LEF001")
        assert len(tender_fields) == 3
        
        # Filter by document_id
        doc1_fields = list_extracted_fields(db_session, document_id=doc1.id)
        assert len(doc1_fields) == 2
        
        # Filter by field_name
        emd_fields = list_extracted_fields(db_session, field_name="emd")
        assert len(emd_fields) == 2
    
    def test_get_scrape_log(self, db_session):
        """Test getting scrape log by ID."""
        log = log_scrape_run(db_session, {
            "method": "api",
            "tenders_found": 100,
            "tenders_scraped": 95
        })
        
        # Get log
        retrieved = get_scrape_log(db_session, log.id)
        assert retrieved is not None
        assert retrieved.method == "api"
        
        # Non-existent log
        none_log = get_scrape_log(db_session, 99999)
        assert none_log is None
    
    def test_list_scrape_logs(self, db_session):
        """Test listing scrape logs with filters."""
        # Create logs with different methods and statuses
        log_scrape_run(db_session, {
            "method": "api",
            "tenders_found": 100,
            "tenders_scraped": 95,
            "status": "SUCCESS"
        })
        log_scrape_run(db_session, {
            "method": "selenium",
            "tenders_found": 50,
            "tenders_scraped": 48,
            "status": "SUCCESS"
        })
        log_scrape_run(db_session, {
            "method": "api",
            "tenders_found": 75,
            "tenders_scraped": 60,
            "status": "PARTIAL"
        })
        
        # List all logs
        all_logs = list_scrape_logs(db_session)
        assert len(all_logs) == 3
        
        # Filter by method
        api_logs = list_scrape_logs(db_session, method="api")
        assert len(api_logs) == 2
        
        # Filter by status
        success_logs = list_scrape_logs(db_session, status="SUCCESS")
        assert len(success_logs) == 2


class TestAdditionalUpdateOperations:
    """Tests for additional UPDATE operations."""
    
    def test_update_tender_details(self, db_session):
        """Test updating tender details."""
        create_tender(db_session, {"tender_id": "UTD001", "work_name": "Test"})
        save_tender_details(db_session, "UTD001", {
            "eligibility": "Original eligibility",
            "general_terms": "Original terms"
        })
        
        # Update details
        updated = update_tender_details(db_session, "UTD001", {
            "eligibility": "Updated eligibility",
            "legal_terms": "New legal terms"
        })
        
        assert updated.eligibility == "Updated eligibility"
        assert updated.general_terms == "Original terms"
        assert updated.legal_terms == "New legal terms"
    
    def test_update_tender_details_not_found(self, db_session):
        """Test updating non-existent tender details."""
        with pytest.raises(DatabaseException):
            update_tender_details(db_session, "NONEXISTENT", {"eligibility": "Test"})
    
    def test_update_document(self, db_session):
        """Test updating document."""
        create_tender(db_session, {"tender_id": "UD001", "work_name": "Test"})
        doc = save_document(db_session, "UD001", {
            "filename": "test.pdf",
            "download_status": "PENDING"
        })
        
        # Update document
        updated = update_document(db_session, doc.id, {
            "download_status": "DOWNLOADED",
            "downloaded_at": datetime.utcnow()
        })
        
        assert updated.download_status == "DOWNLOADED"
        assert updated.downloaded_at is not None
    
    def test_update_document_not_found(self, db_session):
        """Test updating non-existent document."""
        with pytest.raises(DatabaseException):
            update_document(db_session, 99999, {"download_status": "DOWNLOADED"})
    
    def test_update_extracted_field(self, db_session):
        """Test updating extracted field."""
        create_tender(db_session, {"tender_id": "UEF001", "work_name": "Test"})
        doc = save_document(db_session, "UEF001", {"filename": "test.pdf"})
        field = save_extracted_field(db_session, "UEF001", doc.id, {
            "field_name": "emd",
            "field_value": "50000",
            "field_type": "currency"
        })
        
        # Update field
        updated = update_extracted_field(db_session, field.id, {
            "field_value": "55000",
            "extraction_method": "manual"
        })
        
        assert updated.field_value == "55000"
        assert updated.extraction_method == "manual"
        assert updated.field_type == "currency"
    
    def test_update_extracted_field_not_found(self, db_session):
        """Test updating non-existent extracted field."""
        with pytest.raises(DatabaseException):
            update_extracted_field(db_session, 99999, {"field_value": "60000"})
    
    def test_update_scrape_log(self, db_session):
        """Test updating scrape log."""
        log = log_scrape_run(db_session, {
            "method": "api",
            "tenders_found": 100,
            "tenders_scraped": 95,
            "status": "PARTIAL"
        })
        
        # Update log
        updated = update_scrape_log(db_session, log.id, {
            "status": "SUCCESS",
            "notes": "Completed successfully"
        })
        
        assert updated.status == "SUCCESS"
        assert updated.notes == "Completed successfully"
    
    def test_update_scrape_log_not_found(self, db_session):
        """Test updating non-existent scrape log."""
        with pytest.raises(DatabaseException):
            update_scrape_log(db_session, 99999, {"status": "SUCCESS"})


class TestDeleteOperations:
    """Tests for DELETE operations."""
    
    def test_delete_tender(self, db_session):
        """Test deleting tender with cascade."""
        # Create tender with related data
        create_tender(db_session, {"tender_id": "DEL001", "work_name": "Test"})
        save_tender_details(db_session, "DEL001", {"eligibility": "Test"})
        doc = save_document(db_session, "DEL001", {"filename": "test.pdf"})
        save_extracted_field(db_session, "DEL001", doc.id, {
            "field_name": "emd", "field_value": "50000"
        })
        
        # Verify data exists
        assert get_tender(db_session, "DEL001") is not None
        assert get_tender_details(db_session, "DEL001") is not None
        
        # Delete tender
        result = delete_tender(db_session, "DEL001")
        assert result is True
        
        # Verify data is deleted
        assert get_tender(db_session, "DEL001") is None
        assert get_tender_details(db_session, "DEL001") is None
        assert list_documents(db_session, tender_id="DEL001") == []
        assert list_extracted_fields(db_session, tender_id="DEL001") == []
    
    def test_delete_tender_not_found(self, db_session):
        """Test deleting non-existent tender."""
        result = delete_tender(db_session, "NONEXISTENT")
        assert result is False
    
    def test_delete_tender_details(self, db_session):
        """Test deleting tender details."""
        create_tender(db_session, {"tender_id": "DELD001", "work_name": "Test"})
        save_tender_details(db_session, "DELD001", {"eligibility": "Test"})
        
        # Delete details
        result = delete_tender_details(db_session, "DELD001")
        assert result is True
        
        # Verify deletion
        assert get_tender_details(db_session, "DELD001") is None
        # Tender should still exist
        assert get_tender(db_session, "DELD001") is not None
    
    def test_delete_tender_details_not_found(self, db_session):
        """Test deleting non-existent tender details."""
        result = delete_tender_details(db_session, "NONEXISTENT")
        assert result is False
    
    def test_delete_document(self, db_session):
        """Test deleting document with cascade."""
        create_tender(db_session, {"tender_id": "DDOC001", "work_name": "Test"})
        doc = save_document(db_session, "DDOC001", {"filename": "test.pdf"})
        save_extracted_field(db_session, "DDOC001", doc.id, {
            "field_name": "emd", "field_value": "50000"
        })
        
        # Delete document
        result = delete_document(db_session, doc.id)
        assert result is True
        
        # Verify deletion
        assert get_document(db_session, doc.id) is None
        assert list_extracted_fields(db_session, document_id=doc.id) == []
    
    def test_delete_document_not_found(self, db_session):
        """Test deleting non-existent document."""
        result = delete_document(db_session, 99999)
        assert result is False
    
    def test_delete_extracted_field(self, db_session):
        """Test deleting extracted field."""
        create_tender(db_session, {"tender_id": "DEF001", "work_name": "Test"})
        doc = save_document(db_session, "DEF001", {"filename": "test.pdf"})
        field = save_extracted_field(db_session, "DEF001", doc.id, {
            "field_name": "emd", "field_value": "50000"
        })
        
        # Delete field
        result = delete_extracted_field(db_session, field.id)
        assert result is True
        
        # Verify deletion
        assert get_extracted_field(db_session, field.id) is None
    
    def test_delete_extracted_field_not_found(self, db_session):
        """Test deleting non-existent extracted field."""
        result = delete_extracted_field(db_session, 99999)
        assert result is False
    
    def test_delete_scrape_log(self, db_session):
        """Test deleting scrape log."""
        log = log_scrape_run(db_session, {
            "method": "api",
            "tenders_found": 100,
            "tenders_scraped": 95
        })
        
        # Delete log
        result = delete_scrape_log(db_session, log.id)
        assert result is True
        
        # Verify deletion
        assert get_scrape_log(db_session, log.id) is None
    
    def test_delete_scrape_log_not_found(self, db_session):
        """Test deleting non-existent scrape log."""
        result = delete_scrape_log(db_session, 99999)
        assert result is False
>>>>>>> 38f8d431
<|MERGE_RESOLUTION|>--- conflicted
+++ resolved
@@ -18,21 +18,6 @@
 )
 from src.database.connection import Base
 from src.database.operations import (
-<<<<<<< HEAD
-    create_tender,
-    get_tender,
-    update_tender,
-    save_tender_details,
-    save_document,
-    get_pending_downloads,
-    save_extracted_field,
-    log_scrape_run,
-    get_tenders_by_department,
-    get_tenders_by_date_range,
-    get_documents_by_status,
-    get_extracted_fields_by_tender,
-    get_scrape_logs_by_status,
-=======
     create_tender, get_tender, update_tender, delete_tender, list_tenders,
     save_tender_details, get_tender_details, update_tender_details, delete_tender_details,
     save_document, get_document, update_document, delete_document, 
@@ -41,7 +26,6 @@
     delete_extracted_field, list_extracted_fields,
     log_scrape_run, get_scrape_log, update_scrape_log, 
     delete_scrape_log, list_scrape_logs
->>>>>>> 38f8d431
 )
 from src.utils.exceptions import DatabaseException
 
@@ -372,207 +356,6 @@
         assert pending[0].filename == "intg_doc1.pdf"
 
 
-<<<<<<< HEAD
-class TestQueryOperations:
-    """Tests for additional query operations."""
-
-    def test_get_tenders_by_department(self, db_session):
-        """Test querying tenders by department."""
-        # Create tenders for different departments
-        dept1_tender1 = {
-            "tender_id": "DEPT1-001",
-            "department": "Public Works",
-            "work_name": "Road Work",
-        }
-        dept1_tender2 = {
-            "tender_id": "DEPT1-002",
-            "department": "Public Works",
-            "work_name": "Bridge Work",
-        }
-        dept2_tender = {
-            "tender_id": "DEPT2-001",
-            "department": "Water Resources",
-            "work_name": "Dam Work",
-        }
-
-        create_tender(db_session, dept1_tender1)
-        create_tender(db_session, dept1_tender2)
-        create_tender(db_session, dept2_tender)
-
-        # Query tenders by department
-        public_works_tenders = get_tenders_by_department(db_session, "Public Works")
-        water_resources_tenders = get_tenders_by_department(
-            db_session, "Water Resources"
-        )
-
-        assert len(public_works_tenders) == 2
-        assert len(water_resources_tenders) == 1
-        assert all(t.department == "Public Works" for t in public_works_tenders)
-        assert water_resources_tenders[0].work_name == "Dam Work"
-
-    def test_get_tenders_by_date_range(self, db_session):
-        """Test querying tenders by date range."""
-        # Create tenders with different published dates
-        tender1 = {
-            "tender_id": "DATE-001",
-            "work_name": "Work 1",
-            "published_date": "2024-01-15",
-        }
-        tender2 = {
-            "tender_id": "DATE-002",
-            "work_name": "Work 2",
-            "published_date": "2024-02-15",
-        }
-        tender3 = {
-            "tender_id": "DATE-003",
-            "work_name": "Work 3",
-            "published_date": "2024-03-15",
-        }
-        tender4 = {
-            "tender_id": "DATE-004",
-            "work_name": "Work 4",
-            "published_date": "2024-04-15",
-        }
-
-        create_tender(db_session, tender1)
-        create_tender(db_session, tender2)
-        create_tender(db_session, tender3)
-        create_tender(db_session, tender4)
-
-        # Query tenders in date range
-        jan_to_feb = get_tenders_by_date_range(db_session, "2024-01-01", "2024-02-28")
-        feb_to_mar = get_tenders_by_date_range(db_session, "2024-02-01", "2024-03-31")
-        all_dates = get_tenders_by_date_range(db_session, "2024-01-01", "2024-12-31")
-
-        assert len(jan_to_feb) == 2
-        assert len(feb_to_mar) == 2
-        assert len(all_dates) == 4
-        assert jan_to_feb[0].tender_id in ["DATE-001", "DATE-002"]
-
-    def test_get_documents_by_status(self, db_session):
-        """Test querying documents by status."""
-        # Create parent tender
-        tender_data = {"tender_id": "DOC-TEST-001", "work_name": "Document Test"}
-        create_tender(db_session, tender_data)
-
-        # Create documents with different statuses
-        doc1 = {"filename": "doc1.pdf", "download_status": "PENDING"}
-        doc2 = {"filename": "doc2.pdf", "download_status": "DOWNLOADED"}
-        doc3 = {"filename": "doc3.pdf", "download_status": "PENDING"}
-        doc4 = {"filename": "doc4.pdf", "download_status": "FAILED"}
-
-        save_document(db_session, "DOC-TEST-001", doc1)
-        save_document(db_session, "DOC-TEST-001", doc2)
-        save_document(db_session, "DOC-TEST-001", doc3)
-        save_document(db_session, "DOC-TEST-001", doc4)
-
-        # Query documents by status
-        pending_docs = get_documents_by_status(db_session, "PENDING")
-        downloaded_docs = get_documents_by_status(db_session, "DOWNLOADED")
-        failed_docs = get_documents_by_status(db_session, "FAILED")
-
-        assert len(pending_docs) == 2
-        assert len(downloaded_docs) == 1
-        assert len(failed_docs) == 1
-        assert all(doc.download_status == "PENDING" for doc in pending_docs)
-
-    def test_get_extracted_fields_by_tender(self, db_session):
-        """Test querying extracted fields by tender ID."""
-        # Create tenders and documents
-        tender1_data = {"tender_id": "FIELD-001", "work_name": "Field Test 1"}
-        tender2_data = {"tender_id": "FIELD-002", "work_name": "Field Test 2"}
-        tender1 = create_tender(db_session, tender1_data)
-        tender2 = create_tender(db_session, tender2_data)
-
-        doc1 = save_document(db_session, "FIELD-001", {"filename": "doc1.pdf"})
-        doc2 = save_document(db_session, "FIELD-002", {"filename": "doc2.pdf"})
-
-        # Create extracted fields
-        field1 = {"field_name": "emd", "field_value": "10000"}
-        field2 = {"field_name": "tender_fee", "field_value": "500"}
-        field3 = {"field_name": "emd", "field_value": "20000"}
-
-        save_extracted_field(db_session, "FIELD-001", doc1.id, field1)
-        save_extracted_field(db_session, "FIELD-001", doc1.id, field2)
-        save_extracted_field(db_session, "FIELD-002", doc2.id, field3)
-
-        # Query extracted fields by tender
-        tender1_fields = get_extracted_fields_by_tender(db_session, "FIELD-001")
-        tender2_fields = get_extracted_fields_by_tender(db_session, "FIELD-002")
-
-        assert len(tender1_fields) == 2
-        assert len(tender2_fields) == 1
-        assert all(f.tender_id == "FIELD-001" for f in tender1_fields)
-        field_names = [f.field_name for f in tender1_fields]
-        assert "emd" in field_names
-        assert "tender_fee" in field_names
-
-    def test_get_scrape_logs_by_status(self, db_session):
-        """Test querying scrape logs by status."""
-        # Create scrape logs with different statuses
-        log1 = {
-            "method": "api",
-            "tenders_found": 100,
-            "tenders_scraped": 100,
-            "status": "SUCCESS",
-        }
-        log2 = {
-            "method": "selenium",
-            "tenders_found": 50,
-            "tenders_scraped": 45,
-            "status": "PARTIAL",
-        }
-        log3 = {
-            "method": "api",
-            "tenders_found": 200,
-            "tenders_scraped": 200,
-            "status": "SUCCESS",
-        }
-        log4 = {
-            "method": "hybrid",
-            "tenders_found": 30,
-            "tenders_scraped": 0,
-            "status": "FAILED",
-        }
-
-        log_scrape_run(db_session, log1)
-        log_scrape_run(db_session, log2)
-        log_scrape_run(db_session, log3)
-        log_scrape_run(db_session, log4)
-
-        # Query logs by status
-        success_logs = get_scrape_logs_by_status(db_session, "SUCCESS")
-        partial_logs = get_scrape_logs_by_status(db_session, "PARTIAL")
-        failed_logs = get_scrape_logs_by_status(db_session, "FAILED")
-
-        assert len(success_logs) == 2
-        assert len(partial_logs) == 1
-        assert len(failed_logs) == 1
-        assert all(log.status == "SUCCESS" for log in success_logs)
-        assert partial_logs[0].tenders_scraped == 45
-
-    def test_query_with_empty_results(self, db_session):
-        """Test queries that return no results."""
-        # Query non-existent department
-        no_dept = get_tenders_by_department(db_session, "Nonexistent Department")
-        assert len(no_dept) == 0
-
-        # Query date range with no tenders
-        no_dates = get_tenders_by_date_range(db_session, "2025-01-01", "2025-12-31")
-        assert len(no_dates) == 0
-
-        # Query status with no documents
-        no_docs = get_documents_by_status(db_session, "ARCHIVED")
-        assert len(no_docs) == 0
-
-        # Query non-existent tender fields
-        no_fields = get_extracted_fields_by_tender(db_session, "NONEXISTENT")
-        assert len(no_fields) == 0
-
-        # Query status with no logs
-        no_logs = get_scrape_logs_by_status(db_session, "CANCELLED")
-        assert len(no_logs) == 0
-=======
 class TestAdditionalReadOperations:
     """Tests for additional READ operations."""
     
@@ -995,5 +778,4 @@
     def test_delete_scrape_log_not_found(self, db_session):
         """Test deleting non-existent scrape log."""
         result = delete_scrape_log(db_session, 99999)
-        assert result is False
->>>>>>> 38f8d431
+        assert result is False